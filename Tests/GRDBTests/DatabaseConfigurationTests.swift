--- conflicted
+++ resolved
@@ -1,15 +1,3 @@
-<<<<<<< HEAD
-// Import C SQLite functions
-#if GRDBCIPHER
-import SQLCipher
-#elseif SWIFT_PACKAGE
-import GRDBSQLite
-#elseif !GRDBCUSTOMSQLITE && !GRDBCIPHER
-import SQLite3
-#endif
-
-=======
->>>>>>> ea6d8e01
 import XCTest
 import GRDB
 
