--- conflicted
+++ resolved
@@ -239,11 +239,8 @@
 		565D5D721BBC694D00DC9BD4 /* Row+FoundationTests.swift in Sources */ = {isa = PBXBuildFile; fileRef = 565D5D701BBC694D00DC9BD4 /* Row+FoundationTests.swift */; };
 		565D5D741BBC70AE00DC9BD4 /* StatementArguments+FoundationTests.swift in Sources */ = {isa = PBXBuildFile; fileRef = 565D5D731BBC70AE00DC9BD4 /* StatementArguments+FoundationTests.swift */; };
 		565D5D751BBC70AE00DC9BD4 /* StatementArguments+FoundationTests.swift in Sources */ = {isa = PBXBuildFile; fileRef = 565D5D731BBC70AE00DC9BD4 /* StatementArguments+FoundationTests.swift */; };
-		565F03C21CE5D3AA00DE108F /* MappedRowTests.swift in Sources */ = {isa = PBXBuildFile; fileRef = 565F03C11CE5D3AA00DE108F /* MappedRowTests.swift */; };
 		565F03C31CE5D3AA00DE108F /* MappedRowTests.swift in Sources */ = {isa = PBXBuildFile; fileRef = 565F03C11CE5D3AA00DE108F /* MappedRowTests.swift */; };
 		565F03C41CE5D3AA00DE108F /* MappedRowTests.swift in Sources */ = {isa = PBXBuildFile; fileRef = 565F03C11CE5D3AA00DE108F /* MappedRowTests.swift */; };
-		565F03C51CE5D3AA00DE108F /* MappedRowTests.swift in Sources */ = {isa = PBXBuildFile; fileRef = 565F03C11CE5D3AA00DE108F /* MappedRowTests.swift */; };
-		565F03C61CE5D3AA00DE108F /* MappedRowTests.swift in Sources */ = {isa = PBXBuildFile; fileRef = 565F03C11CE5D3AA00DE108F /* MappedRowTests.swift */; };
 		565F03C71CE5D3AA00DE108F /* MappedRowTests.swift in Sources */ = {isa = PBXBuildFile; fileRef = 565F03C11CE5D3AA00DE108F /* MappedRowTests.swift */; };
 		567156141CB141D0007DC145 /* InMemoryDatabaseTests.swift in Sources */ = {isa = PBXBuildFile; fileRef = 56A238141B9C74A90082EB20 /* InMemoryDatabaseTests.swift */; };
 		567156161CB142AA007DC145 /* ReadOnlyDatabaseTests.swift in Sources */ = {isa = PBXBuildFile; fileRef = 567156151CB142AA007DC145 /* ReadOnlyDatabaseTests.swift */; };
@@ -347,18 +344,15 @@
 		568E1CB21CB037BA008D97A6 /* sqlite3.h in Headers */ = {isa = PBXBuildFile; fileRef = 568BE5191CB035A900270F93 /* sqlite3.h */; settings = {ATTRIBUTES = (Public, ); }; };
 		568E1CB91CB03847008D97A6 /* GRDBCipher-Bridging.h in Headers */ = {isa = PBXBuildFile; fileRef = 568E1CB71CB03847008D97A6 /* GRDBCipher-Bridging.h */; settings = {ATTRIBUTES = (Public, ); }; };
 		568E1CBA1CB03847008D97A6 /* GRDBCipher.h in Headers */ = {isa = PBXBuildFile; fileRef = 568E1CB81CB03847008D97A6 /* GRDBCipher.h */; settings = {ATTRIBUTES = (Public, ); }; };
-<<<<<<< HEAD
 		569178391CED8E0A00E179EA /* FetchedRecordsControllerTests.swift in Sources */ = {isa = PBXBuildFile; fileRef = 565049041CE32543000A97D8 /* FetchedRecordsControllerTests.swift */; };
 		569178411CED8E0C00E179EA /* FetchedRecordsControllerTests.swift in Sources */ = {isa = PBXBuildFile; fileRef = 565049041CE32543000A97D8 /* FetchedRecordsControllerTests.swift */; };
 		569178421CED8E0D00E179EA /* FetchedRecordsControllerTests.swift in Sources */ = {isa = PBXBuildFile; fileRef = 565049041CE32543000A97D8 /* FetchedRecordsControllerTests.swift */; };
-=======
 		569178461CED9B6000E179EA /* DatabaseQueueTests.swift in Sources */ = {isa = PBXBuildFile; fileRef = 569178451CED9B6000E179EA /* DatabaseQueueTests.swift */; };
 		569178471CED9B6000E179EA /* DatabaseQueueTests.swift in Sources */ = {isa = PBXBuildFile; fileRef = 569178451CED9B6000E179EA /* DatabaseQueueTests.swift */; };
 		569178481CED9B6000E179EA /* DatabaseQueueTests.swift in Sources */ = {isa = PBXBuildFile; fileRef = 569178451CED9B6000E179EA /* DatabaseQueueTests.swift */; };
 		569178491CED9B6000E179EA /* DatabaseQueueTests.swift in Sources */ = {isa = PBXBuildFile; fileRef = 569178451CED9B6000E179EA /* DatabaseQueueTests.swift */; };
 		5691784A1CED9B6000E179EA /* DatabaseQueueTests.swift in Sources */ = {isa = PBXBuildFile; fileRef = 569178451CED9B6000E179EA /* DatabaseQueueTests.swift */; };
 		5691784B1CED9B6000E179EA /* DatabaseQueueTests.swift in Sources */ = {isa = PBXBuildFile; fileRef = 569178451CED9B6000E179EA /* DatabaseQueueTests.swift */; };
->>>>>>> 9dbf992c
 		569531091C9067DC00CF1A2B /* DatabaseQueueCrashTests.swift in Sources */ = {isa = PBXBuildFile; fileRef = 569530FB1C9067CC00CF1A2B /* DatabaseQueueCrashTests.swift */; };
 		5695310A1C9067DC00CF1A2B /* DatabaseValueConvertibleCrashTests.swift in Sources */ = {isa = PBXBuildFile; fileRef = 569530FC1C9067CC00CF1A2B /* DatabaseValueConvertibleCrashTests.swift */; };
 		5695310B1C9067DC00CF1A2B /* GRDBCrashTestCase.swift in Sources */ = {isa = PBXBuildFile; fileRef = 569530FD1C9067CC00CF1A2B /* GRDBCrashTestCase.swift */; };
@@ -685,6 +679,8 @@
 		56F0B9901B6001C600A2F135 /* NSDateComponentsTests.swift in Sources */ = {isa = PBXBuildFile; fileRef = 56F0B98D1B6001C600A2F135 /* NSDateComponentsTests.swift */; };
 		56F0B9911B6001C600A2F135 /* NSDateTests.swift in Sources */ = {isa = PBXBuildFile; fileRef = 56F0B98E1B6001C600A2F135 /* NSDateTests.swift */; };
 		56F0B9921B6001C600A2F135 /* NSDateTests.swift in Sources */ = {isa = PBXBuildFile; fileRef = 56F0B98E1B6001C600A2F135 /* NSDateTests.swift */; };
+		56F26C1C1CEE3F32007969C4 /* MappedRowTests.swift in Sources */ = {isa = PBXBuildFile; fileRef = 565F03C11CE5D3AA00DE108F /* MappedRowTests.swift */; };
+		56F26C241CEE3F34007969C4 /* MappedRowTests.swift in Sources */ = {isa = PBXBuildFile; fileRef = 565F03C11CE5D3AA00DE108F /* MappedRowTests.swift */; };
 		56FC78661BBAEB8C00CA1285 /* MappingTests.swift in Sources */ = {isa = PBXBuildFile; fileRef = 56FC78641BBAEB8C00CA1285 /* MappingTests.swift */; };
 		56FC78671BBAEB8C00CA1285 /* MappingTests.swift in Sources */ = {isa = PBXBuildFile; fileRef = 56FC78641BBAEB8C00CA1285 /* MappingTests.swift */; };
 		56FC78681BBAEB8C00CA1285 /* ManagedDataControllerTests.swift in Sources */ = {isa = PBXBuildFile; fileRef = 56FC78651BBAEB8C00CA1285 /* ManagedDataControllerTests.swift */; };
@@ -2512,6 +2508,7 @@
 			files = (
 				56AFCA2F1CB1AA9900F48B96 /* RecordDescriptionTests.swift in Sources */,
 				56AFCA301CB1AA9900F48B96 /* Record+QueryInterfaceRequestTests.swift in Sources */,
+				56F26C241CEE3F34007969C4 /* MappedRowTests.swift in Sources */,
 				56AFCA311CB1AA9900F48B96 /* PrimaryKeyNoneTests.swift in Sources */,
 				56AFCA321CB1AA9900F48B96 /* DatabaseQueueConcurrencyTests.swift in Sources */,
 				56AFCA331CB1AA9900F48B96 /* MinimalPrimaryKeyRowIDTests.swift in Sources */,
@@ -2538,12 +2535,7 @@
 				56B15D0C1CD4C35100A24C8B /* FetchedRecordsControlleriOSTests.swift in Sources */,
 				56AFCA4A1CB1AA9900F48B96 /* RecordInitializersTests.swift in Sources */,
 				56AFCA4B1CB1AA9900F48B96 /* MutablePersistableTests.swift in Sources */,
-<<<<<<< HEAD
-				56AFCA4C1CB1AA9900F48B96 /* RowConvertible+FetchRequestTests.swift in Sources */,
-				565F03C61CE5D3AA00DE108F /* MappedRowTests.swift in Sources */,
-=======
 				56AFCA4C1CB1AA9900F48B96 /* RowConvertible+QueryInterfaceRequestTests.swift in Sources */,
->>>>>>> 9dbf992c
 				56AFCA4D1CB1AA9900F48B96 /* DatabasePoolReadOnlyTests.swift in Sources */,
 				56AFCA4E1CB1AA9900F48B96 /* DatabasePoolFileAttributesTests.swift in Sources */,
 				56AFCA4F1CB1AA9900F48B96 /* NSDataMemoryTests.swift in Sources */,
@@ -2731,6 +2723,7 @@
 			files = (
 				56A238601B9C74A90082EB20 /* RecordDescriptionTests.swift in Sources */,
 				56300B861C54DC95005A543B /* Record+QueryInterfaceRequestTests.swift in Sources */,
+				56F26C1C1CEE3F32007969C4 /* MappedRowTests.swift in Sources */,
 				56A238561B9C74A90082EB20 /* PrimaryKeyNoneTests.swift in Sources */,
 				563363BE1C93FD5E000BE133 /* DatabaseQueueConcurrencyTests.swift in Sources */,
 				56A238501B9C74A90082EB20 /* MinimalPrimaryKeyRowIDTests.swift in Sources */,
@@ -2757,12 +2750,7 @@
 				56B15D0B1CD4C35100A24C8B /* FetchedRecordsControlleriOSTests.swift in Sources */,
 				56A238681B9C74A90082EB20 /* RecordInitializersTests.swift in Sources */,
 				563363B01C933FF8000BE133 /* MutablePersistableTests.swift in Sources */,
-<<<<<<< HEAD
-				56300B621C53C42C005A543B /* RowConvertible+FetchRequestTests.swift in Sources */,
-				565F03C51CE5D3AA00DE108F /* MappedRowTests.swift in Sources */,
-=======
 				56300B621C53C42C005A543B /* RowConvertible+QueryInterfaceRequestTests.swift in Sources */,
->>>>>>> 9dbf992c
 				56EA869F1C932597002BB4DF /* DatabasePoolReadOnlyTests.swift in Sources */,
 				563363E01C959295000BE133 /* DatabasePoolFileAttributesTests.swift in Sources */,
 				56EB0AB31BCD787300A3DC55 /* NSDataMemoryTests.swift in Sources */,
@@ -2843,12 +2831,7 @@
 				56DE7B111C3D93ED00861EB8 /* StatementArgumentsTests.swift in Sources */,
 				56A238671B9C74A90082EB20 /* RecordInitializersTests.swift in Sources */,
 				563363AF1C933FF8000BE133 /* MutablePersistableTests.swift in Sources */,
-<<<<<<< HEAD
-				56300B611C53C42C005A543B /* RowConvertible+FetchRequestTests.swift in Sources */,
-				565F03C21CE5D3AA00DE108F /* MappedRowTests.swift in Sources */,
-=======
 				56300B611C53C42C005A543B /* RowConvertible+QueryInterfaceRequestTests.swift in Sources */,
->>>>>>> 9dbf992c
 				56EA869E1C932597002BB4DF /* DatabasePoolReadOnlyTests.swift in Sources */,
 				56A2385D1B9C74A90082EB20 /* RecordCopyTests.swift in Sources */,
 				5672DE591CDB72520022BA81 /* DatabaseQueueBackupTests.swift in Sources */,
