#if !USING_BUILTIN_SQLITE
    #if os(OSX)
        import SQLiteMacOSX
    #elseif os(iOS)
        #if (arch(i386) || arch(x86_64))
            import SQLiteiPhoneSimulator
        #else
            import SQLiteiPhoneOS
        #endif
    #endif
#endif


// MARK: - _SQLSelectQuery

/// This type is an implementation detail of the query interface.
/// Do not use it directly.
///
/// See https://github.com/groue/GRDB.swift/#the-query-interface
public struct _SQLSelectQuery {
    var selection: [_SQLSelectable]
    var isDistinct: Bool
    var source: _SQLSource?
    var whereExpression: _SQLExpression?
    var groupByExpressions: [_SQLExpression]
    var orderings: [_SQLOrdering]
    var isReversed: Bool
    var havingExpression: _SQLExpression?
    var limit: _SQLLimit?
    
    init(
        select selection: [_SQLSelectable],
        isDistinct: Bool = false,
        from source: _SQLSource? = nil,
        filter whereExpression: _SQLExpression? = nil,
        groupBy groupByExpressions: [_SQLExpression] = [],
        orderBy orderings: [_SQLOrdering] = [],
        isReversed: Bool = false,
        having havingExpression: _SQLExpression? = nil,
        limit: _SQLLimit? = nil)
    {
        self.selection = selection
        self.isDistinct = isDistinct
        self.source = source
        self.whereExpression = whereExpression
        self.groupByExpressions = groupByExpressions
        self.orderings = orderings
        self.isReversed = isReversed
        self.havingExpression = havingExpression
        self.limit = limit
    }
    
<<<<<<< HEAD
    func sql(_ db: Database, _ arguments: inout StatementArguments) throws -> String {
=======
    func sql(db: Database, inout _ arguments: StatementArguments?) throws -> String {
>>>>>>> 034a24df
        var sql = "SELECT"
        
        if isDistinct {
            sql += " DISTINCT"
        }
        
        assert(!selection.isEmpty)
        sql += try " " + selection.map { try $0.resultColumnSQL(db, &arguments) }.joined(separator: ", ")
        
        if let source = source {
            sql += try " FROM " + source.sql(db, &arguments)
        }
        
        if let whereExpression = whereExpression {
            sql += try " WHERE " + whereExpression.sql(db, &arguments)
        }
        
        if !groupByExpressions.isEmpty {
            sql += try " GROUP BY " + groupByExpressions.map { try $0.sql(db, &arguments) }.joined(separator: ", ")
        }
        
        if let havingExpression = havingExpression {
            sql += try " HAVING " + havingExpression.sql(db, &arguments)
        }
        
        var orderings = self.orderings
        if isReversed {
            if orderings.isEmpty {
                // https://www.sqlite.org/lang_createtable.html#rowid
                //
                // > The rowid value can be accessed using one of the special
                // > case-independent names "rowid", "oid", or "_rowid_" in
                // > place of a column name. If a table contains a user defined
                // > column named "rowid", "oid" or "_rowid_", then that name
                // > always refers the explicitly declared column and cannot be
                // > used to retrieve the integer rowid value.
                //
                // Here we assume that _rowid_ is not a custom column.
                // TODO: support for user-defined _rowid_ column.
                // TODO: support for WITHOUT ROWID tables.
                orderings = [SQLColumn("_rowid_").desc]
            } else {
                orderings = orderings.map { $0.reversedOrdering }
            }
        }
        if !orderings.isEmpty {
            sql += try " ORDER BY " + orderings.map { try $0.orderingSQL(db, &arguments) }.joined(separator: ", ")
        }
        
        if let limit = limit {
            sql += " LIMIT " + limit.sql
        }
        
        return sql
    }
    
    /// Returns a query that counts the number of rows matched by self.
    var countQuery: _SQLSelectQuery {
        guard groupByExpressions.isEmpty && limit == nil else {
            // SELECT ... GROUP BY ...
            // SELECT ... LIMIT ...
            return trivialCountQuery
        }
        
        guard let source = source, case .table(name: let tableName, alias: let alias) = source else {
            // SELECT ... FROM (something which is not a table)
            return trivialCountQuery
        }
        
        assert(!selection.isEmpty)
        if selection.count == 1 {
            let selectable = self.selection[0]
            switch selectable.sqlSelectableKind {
            case .star(sourceName: let sourceName):
                guard !isDistinct else {
                    return trivialCountQuery
                }
                
                if let sourceName = sourceName {
                    guard sourceName == tableName || sourceName == alias else {
                        return trivialCountQuery
                    }
                }
                
                // SELECT * FROM tableName ...
                // ->
                // SELECT COUNT(*) FROM tableName ...
                var countQuery = unorderedQuery
                countQuery.selection = [_SQLExpression.count(selectable)]
                return countQuery
                
            case .expression(let expression):
                // SELECT [DISTINCT] expr FROM tableName ...
                if isDistinct {
                    // SELECT DISTINCT expr FROM tableName ...
                    // ->
                    // SELECT COUNT(DISTINCT expr) FROM tableName ...
                    var countQuery = unorderedQuery
                    countQuery.isDistinct = false
                    countQuery.selection = [_SQLExpression.countDistinct(expression)]
                    return countQuery
                } else {
                    // SELECT expr FROM tableName ...
                    // ->
                    // SELECT COUNT(*) FROM tableName ...
                    var countQuery = unorderedQuery
                    countQuery.selection = [_SQLExpression.count(_SQLResultColumn.star(nil))]
                    return countQuery
                }
            }
        } else {
            // SELECT [DISTINCT] expr1, expr2, ... FROM tableName ...
            
            guard !isDistinct else {
                return trivialCountQuery
            }

            // SELECT expr1, expr2, ... FROM tableName ...
            // ->
            // SELECT COUNT(*) FROM tableName ...
            var countQuery = unorderedQuery
            countQuery.selection = [_SQLExpression.count(_SQLResultColumn.star(nil))]
            return countQuery
        }
    }
    
    // SELECT COUNT(*) FROM (self)
    private var trivialCountQuery: _SQLSelectQuery {
        return _SQLSelectQuery(
            select: [_SQLExpression.count(_SQLResultColumn.star(nil))],
            from: .query(query: unorderedQuery, alias: nil))
    }
    
    /// Remove ordering
    private var unorderedQuery: _SQLSelectQuery {
        var query = self
        query.isReversed = false
        query.orderings = []
        return query
    }
}


// MARK: - _SQLSource

indirect enum _SQLSource {
    case table(name: String, alias: String?)
    case query(query: _SQLSelectQuery, alias: String?)
    
<<<<<<< HEAD
    func sql(_ db: Database, _ arguments: inout StatementArguments) throws -> String {
=======
    func sql(db: Database, inout _ arguments: StatementArguments?) throws -> String {
>>>>>>> 034a24df
        switch self {
        case .table(let table, let alias):
            if let alias = alias {
                return table.quotedDatabaseIdentifier + " AS " + alias.quotedDatabaseIdentifier
            } else {
                return table.quotedDatabaseIdentifier
            }
        case .query(let query, let alias):
            if let alias = alias {
                return try "(" + query.sql(db, &arguments) + ") AS " + alias.quotedDatabaseIdentifier
            } else {
                return try "(" + query.sql(db, &arguments) + ")"
            }
        }
    }
}


// MARK: - _SQLOrdering

/// This protocol is an implementation detail of the query interface.
/// Do not use it directly.
///
/// See https://github.com/groue/GRDB.swift/#the-query-interface
public protocol _SQLOrdering {
<<<<<<< HEAD
    var reversedOrdering: _SQLOrderingExpression { get }
    func orderingSQL(_ db: Database, _ arguments: inout StatementArguments) throws -> String
=======
    var reversedSortDescriptor: _SQLSortDescriptor { get }
    func orderingSQL(db: Database, inout _ arguments: StatementArguments?) throws -> String
>>>>>>> 034a24df
}

/// This type is an implementation detail of the query interface.
/// Do not use it directly.
///
/// See https://github.com/groue/GRDB.swift/#the-query-interface
public enum _SQLOrderingExpression {
    case asc(_SQLExpression)
    case desc(_SQLExpression)
}

extension _SQLOrderingExpression : _SQLOrdering {
    
    /// This property is an implementation detail of the query interface.
    /// Do not use it directly.
    ///
    /// See https://github.com/groue/GRDB.swift/#the-query-interface
    public var reversedOrdering: _SQLOrderingExpression {
        switch self {
        case .asc(let expression):
            return .desc(expression)
        case .desc(let expression):
            return .asc(expression)
        }
    }
    
    /// This method is an implementation detail of the query interface.
    /// Do not use it directly.
    ///
    /// See https://github.com/groue/GRDB.swift/#the-query-interface
<<<<<<< HEAD
    public func orderingSQL(_ db: Database, _ arguments: inout StatementArguments) throws -> String {
=======
    public func orderingSQL(db: Database, inout _ arguments: StatementArguments?) throws -> String {
>>>>>>> 034a24df
        switch self {
        case .asc(let expression):
            return try expression.sql(db, &arguments) + " ASC"
        case .desc(let expression):
            return try expression.sql(db, &arguments) + " DESC"
        }
    }
}


// MARK: - _SQLLimit

struct _SQLLimit {
    let limit: Int
    let offset: Int?
    
    var sql: String {
        if let offset = offset {
            return "\(limit) OFFSET \(offset)"
        } else {
            return "\(limit)"
        }
    }
}


// MARK: - _SQLExpressible

public protocol _SQLExpressible {
    
    /// This property is an implementation detail of the query interface.
    /// Do not use it directly.
    ///
    /// See https://github.com/groue/GRDB.swift/#the-query-interface
    var sqlExpression: _SQLExpression { get }
}

// Conformance to _SQLExpressible
extension DatabaseValueConvertible {
    
    /// This property is an implementation detail of the query interface.
    /// Do not use it directly.
    ///
    /// See https://github.com/groue/GRDB.swift/#the-query-interface
    public var sqlExpression: _SQLExpression {
        return .value(self)
    }
}

/// This protocol is an implementation detail of the query interface.
/// Do not use it directly.
///
/// See https://github.com/groue/GRDB.swift/#the-query-interface
public protocol _SpecificSQLExpressible : _SQLExpressible {
    // _SQLExpressible can be adopted by Swift standard types, and user
    // types, through the DatabaseValueConvertible protocol, which inherits
    // from _SQLExpressible.
    //
    // For example, Int adopts _SQLExpressible through
    // DatabaseValueConvertible.
    //
    // _SpecificSQLExpressible, on the other side, is not adopted by any
    // Swift standard type or any user type. It is only adopted by GRDB types,
    // such as SQLColumn and _SQLExpression.
    //
    // This separation lets us define functions and operators that do not
    // spill out. The three declarations below have no chance overloading a
    // Swift-defined operator, or a user-defined operator:
    //
    // - ==(_SQLExpressible, _SpecificSQLExpressible)
    // - ==(_SpecificSQLExpressible, _SQLExpressible)
    // - ==(_SpecificSQLExpressible, _SpecificSQLExpressible)
}

extension _SpecificSQLExpressible where Self: _SQLOrdering {
    
    /// This property is an implementation detail of the query interface.
    /// Do not use it directly.
    ///
    /// See https://github.com/groue/GRDB.swift/#the-query-interface
    public var reversedOrdering: _SQLOrderingExpression {
        return .desc(sqlExpression)
    }
    
    /// This method is an implementation detail of the query interface.
    /// Do not use it directly.
    ///
    /// See https://github.com/groue/GRDB.swift/#the-query-interface
<<<<<<< HEAD
    public func orderingSQL(_ db: Database, _ arguments: inout StatementArguments) throws -> String {
=======
    public func orderingSQL(db: Database, inout _ arguments: StatementArguments?) throws -> String {
>>>>>>> 034a24df
        return try sqlExpression.sql(db, &arguments)
    }
}

extension _SpecificSQLExpressible where Self: _SQLSelectable {
    
    /// This method is an implementation detail of the query interface.
    /// Do not use it directly.
    ///
    /// See https://github.com/groue/GRDB.swift/#the-query-interface
<<<<<<< HEAD
    public func resultColumnSQL(_ db: Database, _ arguments: inout StatementArguments) throws -> String {
=======
    public func resultColumnSQL(db: Database, inout _ arguments: StatementArguments?) throws -> String {
>>>>>>> 034a24df
        return try sqlExpression.sql(db, &arguments)
    }
    
    /// This method is an implementation detail of the query interface.
    /// Do not use it directly.
    ///
    /// See https://github.com/groue/GRDB.swift/#the-query-interface
<<<<<<< HEAD
    public func countedSQL(_ db: Database, _ arguments: inout StatementArguments) throws -> String {
=======
    public func countedSQL(db: Database, inout _ arguments: StatementArguments?) throws -> String {
>>>>>>> 034a24df
        return try sqlExpression.sql(db, &arguments)
    }
    
    /// This property is an implementation detail of the query interface.
    /// Do not use it directly.
    ///
    /// See https://github.com/groue/GRDB.swift/#the-query-interface
    public var sqlSelectableKind: _SQLSelectableKind {
        return .expression(sqlExpression)
    }
}

extension _SpecificSQLExpressible {
    
    /// Returns a value that can be used as an argument to FetchRequest.order()
    ///
    /// See https://github.com/groue/GRDB.swift/#the-query-interface
    public var asc: _SQLOrderingExpression {
        return .asc(sqlExpression)
    }
    
    /// Returns a value that can be used as an argument to FetchRequest.order()
    ///
    /// See https://github.com/groue/GRDB.swift/#the-query-interface
    public var desc: _SQLOrderingExpression {
        return .desc(sqlExpression)
    }
    
    /// Returns a value that can be used as an argument to FetchRequest.select()
    ///
    /// See https://github.com/groue/GRDB.swift/#the-query-interface
    public func aliased(_ alias: String) -> _SQLSelectable {
        return _SQLResultColumn.expression(expression: sqlExpression, alias: alias)
    }
}


/// This type is an implementation detail of the query interface.
/// Do not use it directly.
///
/// See https://github.com/groue/GRDB.swift/#the-query-interface
public indirect enum _SQLExpression {
    /// For example: `name || 'rrr' AS pirateName`
    case SQLLiteral(String, StatementArguments?)
    
    /// For example: `1` or `'foo'`
    case value(DatabaseValueConvertible?)   // TODO: switch to DatabaseValue?
    
    /// For example: `name`, `table.name`
    case identifier(identifier: String, sourceName: String?)
    
    /// For example: `name = 'foo' COLLATE NOCASE`
    case collate(_SQLExpression, String)
    
    /// For example: `NOT condition`
    case notOperator(_SQLExpression)
    
    /// For example: `name = 'foo'`
    case equalOperator(_SQLExpression, _SQLExpression)
    
    /// For example: `name <> 'foo'`
    case notEqualOperator(_SQLExpression, _SQLExpression)
    
    /// For example: `name IS NULL`
    case isOperator(_SQLExpression, _SQLExpression)
    
    /// For example: `name IS NOT NULL`
    case isNotOperator(_SQLExpression, _SQLExpression)
    
    /// For example: `-value`
    case prefixOperator(String, _SQLExpression)
    
    /// For example: `age + 1`
    case infixOperator(String, _SQLExpression, _SQLExpression)
    
    /// For example: `id IN (1,2,3)`
    case inOperator([_SQLExpression], _SQLExpression)
    
    /// For example `id IN (SELECT ...)`
    case inSubQuery(_SQLSelectQuery, _SQLExpression)
    
    /// For example `EXISTS (SELECT ...)`
    case exists(_SQLSelectQuery)
    
    /// For example: `age BETWEEN 1 AND 2`
    case between(value: _SQLExpression, min: _SQLExpression, max: _SQLExpression)
    
    /// For example: `LOWER(name)`
    case function(String, [_SQLExpression])
    
    /// For example: `COUNT(*)`
    case count(_SQLSelectable)
    
    /// For example: `COUNT(DISTINCT name)`
    case countDistinct(_SQLExpression)
    
    ///
<<<<<<< HEAD
    func sql(_ db: Database, _ arguments: inout StatementArguments) throws -> String {
=======
    func sql(db: Database, inout _ arguments: StatementArguments?) throws -> String {
>>>>>>> 034a24df
        // NOTE: this method *was* slow to compile
        // https://medium.com/swift-programming/speeding-up-slow-swift-build-times-922feeba5780#.s77wmh4h0
        // 10746.4ms	/Users/groue/Documents/git/groue/GRDB.swift/GRDB/FetchRequest/SQLSelectQuery.swift:439:10	func sql(db: Database, _ arguments: inout StatementArguments) throws -> String
        // Fixes are marked with "## Slow Compile Fix (Swift 2.2.x):"
        //
        switch self {
        case .SQLLiteral(let sql, let literalArguments):
            if let literalArguments = literalArguments {
<<<<<<< HEAD
                arguments.values.append(contentsOf: literalArguments.values)
=======
                guard arguments != nil else {
                    fatalError("Not implemented")
                }
                arguments!.values.appendContentsOf(literalArguments.values)
>>>>>>> 034a24df
                for (name, value) in literalArguments.namedValues {
                    if arguments!.namedValues[name] != nil {
                        throw DatabaseError(code: SQLITE_MISUSE, message: "argument \(String(reflecting: name)) can't be reused")
                    }
                    arguments!.namedValues[name] = value
                }
            }
            return sql
            
        case .value(let value):
            guard let value = value else {
                return "NULL"
            }
            if arguments == nil {
                return value.sqlLiteral
            } else {
                arguments!.values.append(value)
                return "?"
            }
            
        case .identifier(let identifier, let sourceName):
            if let sourceName = sourceName {
                return sourceName.quotedDatabaseIdentifier + "." + identifier.quotedDatabaseIdentifier
            } else {
                return identifier.quotedDatabaseIdentifier
            }
            
        case .collate(let expression, let collation):
            let sql = try expression.sql(db, &arguments)
            let chars = sql.characters
            if chars.last! == ")" {
                return String(chars.prefix(upTo: chars.index(chars.endIndex, offsetBy: -1))) + " COLLATE " + collation + ")"
            } else {
                return sql + " COLLATE " + collation
            }
            
        case .notOperator(let condition):
            switch condition {
            case .notOperator(let expression):
                return try expression.sql(db, &arguments)
                
            case .inOperator(let expressions, let expression):
                if expressions.isEmpty {
                    return "1"
                } else {
                    // ## Slow Compile Fix (Swift 2.2.x):
                    // TODO: Check if Swift 3 compiler fixes this line's slow compilation time:
                    //return try "(" + expression.sql(db, &arguments) + " NOT IN (" + expressions.map { try $0.sql(db, &arguments) }.joinWithSeparator(", ") + "))"   // Original, Slow To Compile
                    return try "(" + expression.sql(db, &arguments) + " NOT IN (" + (expressions.map { try $0.sql(db, &arguments) } as [String]).joined(separator: ", ") + "))"
                }
                
            case .inSubQuery(let subQuery, let expression):
                return try "(" + expression.sql(db, &arguments) + " NOT IN (" + subQuery.sql(db, &arguments)  + "))"
                
            case .exists(let subQuery):
                return try "(NOT EXISTS (" + subQuery.sql(db, &arguments)  + "))"
                
            case .equalOperator(let lhs, let rhs):
                return try _SQLExpression.notEqualOperator(lhs, rhs).sql(db, &arguments)
                
            case .notEqualOperator(let lhs, let rhs):
                return try _SQLExpression.equalOperator(lhs, rhs).sql(db, &arguments)
                
            case .isOperator(let lhs, let rhs):
                return try _SQLExpression.isNotOperator(lhs, rhs).sql(db, &arguments)
                
            case .isNotOperator(let lhs, let rhs):
                return try _SQLExpression.isOperator(lhs, rhs).sql(db, &arguments)
                
            default:
                return try "(NOT " + condition.sql(db, &arguments) + ")"
            }
            
        case .equalOperator(let lhs, let rhs):
            switch (lhs, rhs) {
            case (let lhs, .value(let rhs)) where rhs == nil:
                // Swiftism!
                // Turn `filter(a == nil)` into `a IS NULL` since the intention is obviously to check for NULL. `a = NULL` would evaluate to NULL.
                return try "(" + lhs.sql(db, &arguments) + " IS NULL)"
            case (.value(let lhs), let rhs) where lhs == nil:
                // Swiftism!
                return try "(" + rhs.sql(db, &arguments) + " IS NULL)"
            default:
                return try "(" + lhs.sql(db, &arguments) + " = " + rhs.sql(db, &arguments) + ")"
            }
            
        case .notEqualOperator(let lhs, let rhs):
            switch (lhs, rhs) {
            case (let lhs, .value(let rhs)) where rhs == nil:
                // Swiftism!
                // Turn `filter(a != nil)` into `a IS NOT NULL` since the intention is obviously to check for NULL. `a <> NULL` would evaluate to NULL.
                return try "(" + lhs.sql(db, &arguments) + " IS NOT NULL)"
            case (.value(let lhs), let rhs) where lhs == nil:
                // Swiftism!
                return try "(" + rhs.sql(db, &arguments) + " IS NOT NULL)"
            default:
                return try "(" + lhs.sql(db, &arguments) + " <> " + rhs.sql(db, &arguments) + ")"
            }
            
        case .isOperator(let lhs, let rhs):
            switch (lhs, rhs) {
            case (let lhs, .value(let rhs)) where rhs == nil:
                return try "(" + lhs.sql(db, &arguments) + " IS NULL)"
            case (.value(let lhs), let rhs) where lhs == nil:
                return try "(" + rhs.sql(db, &arguments) + " IS NULL)"
            default:
                return try "(" + lhs.sql(db, &arguments) + " IS " + rhs.sql(db, &arguments) + ")"
            }
            
        case .isNotOperator(let lhs, let rhs):
            switch (lhs, rhs) {
            case (let lhs, .value(let rhs)) where rhs == nil:
                return try "(" + lhs.sql(db, &arguments) + " IS NOT NULL)"
            case (.value(let lhs), let rhs) where lhs == nil:
                return try "(" + rhs.sql(db, &arguments) + " IS NOT NULL)"
            default:
                return try "(" + lhs.sql(db, &arguments) + " IS NOT " + rhs.sql(db, &arguments) + ")"
            }
            
        case .prefixOperator(let SQLOperator, let value):
            return try SQLOperator + value.sql(db, &arguments)
            
        case .infixOperator(let SQLOperator, let lhs, let rhs):
            return try "(" + lhs.sql(db, &arguments) + " \(SQLOperator) " + rhs.sql(db, &arguments) + ")"
            
        case .inOperator(let expressions, let expression):
            guard !expressions.isEmpty else {
                return "0"
            }
            // ## Slow Compile Fix (Swift 2.2.x):
            // TODO: Check if Swift 3 compiler fixes this line's slow compilation time:
            //return try "(" + expression.sql(db, &arguments) + " IN (" + expressions.map { try $0.sql(db, &arguments) }.joinWithSeparator(", ")  + "))"  // Original, Slow To Compile
            return try "(" + expression.sql(db, &arguments) + " IN (" + (expressions.map { try $0.sql(db, &arguments) } as [String]).joined(separator: ", ")  + "))"
        
        case .inSubQuery(let subQuery, let expression):
            return try "(" + expression.sql(db, &arguments) + " IN (" + subQuery.sql(db, &arguments)  + "))"
            
        case .exists(let subQuery):
            return try "(EXISTS (" + subQuery.sql(db, &arguments)  + "))"
            
        case .between(value: let value, min: let min, max: let max):
            return try "(" + value.sql(db, &arguments) + " BETWEEN " + min.sql(db, &arguments) + " AND " + max.sql(db, &arguments) + ")"
            
        case .function(let functionName, let functionArguments):
            // ## Slow Compile Fix (Swift 2.2.x):
            // TODO: Check if Swift 3 compiler fixes this line's slow compilation time:
            //return try functionName + "(" + functionArguments.map { try $0.sql(db, &arguments) }.joinWithSeparator(", ")  + ")"    // Original, Slow To Compile
            return try functionName + "(" + (functionArguments.map { try $0.sql(db, &arguments) } as [String]).joined(separator: ", ")  + ")"
            
        case .count(let counted):
            return try "COUNT(" + counted.countedSQL(db, &arguments) + ")"
            
        case .countDistinct(let expression):
            return try "COUNT(DISTINCT " + expression.sql(db, &arguments) + ")"
        }
    }
}

extension _SQLExpression : _SpecificSQLExpressible {
    
    /// This property is an implementation detail of the query interface.
    /// Do not use it directly.
    ///
    /// See https://github.com/groue/GRDB.swift/#the-query-interface
    public var sqlExpression: _SQLExpression {
        return self
    }
}

extension _SQLExpression : _SQLSelectable {}
extension _SQLExpression : _SQLOrdering {}


// MARK: - _SQLSelectable

/// This protocol is an implementation detail of the query interface.
/// Do not use it directly.
///
/// See https://github.com/groue/GRDB.swift/#the-query-interface
public protocol _SQLSelectable {
<<<<<<< HEAD
    func resultColumnSQL(_ db: Database, _ arguments: inout StatementArguments) throws -> String
    func countedSQL(_ db: Database, _ arguments: inout StatementArguments) throws -> String
=======
    func resultColumnSQL(db: Database, inout _ arguments: StatementArguments?) throws -> String
    func countedSQL(db: Database, inout _ arguments: StatementArguments?) throws -> String
>>>>>>> 034a24df
    var sqlSelectableKind: _SQLSelectableKind { get }
}

/// This type is an implementation detail of the query interface.
/// Do not use it directly.
///
/// See https://github.com/groue/GRDB.swift/#the-query-interface
public enum _SQLSelectableKind {
    case expression(_SQLExpression)
    case star(sourceName: String?)
}

enum _SQLResultColumn {
    case star(String?)
    case expression(expression: _SQLExpression, alias: String)
}

extension _SQLResultColumn : _SQLSelectable {
    
<<<<<<< HEAD
    func resultColumnSQL(_ db: Database, _ arguments: inout StatementArguments) throws -> String {
=======
    func resultColumnSQL(db: Database, inout _ arguments: StatementArguments?) throws -> String {
>>>>>>> 034a24df
        switch self {
        case .star(let sourceName):
            if let sourceName = sourceName {
                return sourceName.quotedDatabaseIdentifier + ".*"
            } else {
                return "*"
            }
        case .expression(expression: let expression, alias: let alias):
            return try expression.sql(db, &arguments) + " AS " + alias.quotedDatabaseIdentifier
        }
    }
    
<<<<<<< HEAD
    func countedSQL(_ db: Database, _ arguments: inout StatementArguments) throws -> String {
=======
    func countedSQL(db: Database, inout _ arguments: StatementArguments?) throws -> String {
>>>>>>> 034a24df
        switch self {
        case .star:
            return "*"
        case .expression(expression: let expression, alias: _):
            return try expression.sql(db, &arguments)
        }
    }
    
    var sqlSelectableKind: _SQLSelectableKind {
        switch self {
        case .star(let sourceName):
            return .star(sourceName: sourceName)
        case .expression(expression: let expression, alias: _):
            return .expression(expression)
        }
    }
}


// MARK: - SQLColumn

/// A column in the database
///
/// See https://github.com/groue/GRDB.swift#the-query-interface
public struct SQLColumn {
    let sourceName: String?
    
    /// The name of the column
    public let name: String
    
    /// Initializes a column given its name.
    public init(_ name: String) {
        self.name = name
        self.sourceName = nil
    }
    
    init(_ name: String, sourceName: String?) {
        self.name = name
        self.sourceName = sourceName
    }
}

extension SQLColumn : _SpecificSQLExpressible {
    
    /// This property is an implementation detail of the query interface.
    /// Do not use it directly.
    ///
    /// See https://github.com/groue/GRDB.swift/#the-query-interface
    public var sqlExpression: _SQLExpression {
        return .identifier(identifier: name, sourceName: sourceName)
    }
}

extension SQLColumn : _SQLSelectable {}
extension SQLColumn : _SQLOrdering {}<|MERGE_RESOLUTION|>--- conflicted
+++ resolved
@@ -50,11 +50,7 @@
         self.limit = limit
     }
     
-<<<<<<< HEAD
-    func sql(_ db: Database, _ arguments: inout StatementArguments) throws -> String {
-=======
-    func sql(db: Database, inout _ arguments: StatementArguments?) throws -> String {
->>>>>>> 034a24df
+    func sql(_ db: Database, _ arguments: inout StatementArguments?) throws -> String {
         var sql = "SELECT"
         
         if isDistinct {
@@ -204,11 +200,7 @@
     case table(name: String, alias: String?)
     case query(query: _SQLSelectQuery, alias: String?)
     
-<<<<<<< HEAD
-    func sql(_ db: Database, _ arguments: inout StatementArguments) throws -> String {
-=======
-    func sql(db: Database, inout _ arguments: StatementArguments?) throws -> String {
->>>>>>> 034a24df
+    func sql(_ db: Database, _ arguments: inout StatementArguments?) throws -> String {
         switch self {
         case .table(let table, let alias):
             if let alias = alias {
@@ -234,13 +226,8 @@
 ///
 /// See https://github.com/groue/GRDB.swift/#the-query-interface
 public protocol _SQLOrdering {
-<<<<<<< HEAD
     var reversedOrdering: _SQLOrderingExpression { get }
-    func orderingSQL(_ db: Database, _ arguments: inout StatementArguments) throws -> String
-=======
-    var reversedSortDescriptor: _SQLSortDescriptor { get }
-    func orderingSQL(db: Database, inout _ arguments: StatementArguments?) throws -> String
->>>>>>> 034a24df
+    func orderingSQL(_ db: Database, _ arguments: inout StatementArguments?) throws -> String
 }
 
 /// This type is an implementation detail of the query interface.
@@ -271,11 +258,7 @@
     /// Do not use it directly.
     ///
     /// See https://github.com/groue/GRDB.swift/#the-query-interface
-<<<<<<< HEAD
-    public func orderingSQL(_ db: Database, _ arguments: inout StatementArguments) throws -> String {
-=======
-    public func orderingSQL(db: Database, inout _ arguments: StatementArguments?) throws -> String {
->>>>>>> 034a24df
+    public func orderingSQL(_ db: Database, _ arguments: inout StatementArguments?) throws -> String {
         switch self {
         case .asc(let expression):
             return try expression.sql(db, &arguments) + " ASC"
@@ -364,11 +347,7 @@
     /// Do not use it directly.
     ///
     /// See https://github.com/groue/GRDB.swift/#the-query-interface
-<<<<<<< HEAD
-    public func orderingSQL(_ db: Database, _ arguments: inout StatementArguments) throws -> String {
-=======
-    public func orderingSQL(db: Database, inout _ arguments: StatementArguments?) throws -> String {
->>>>>>> 034a24df
+    public func orderingSQL(_ db: Database, _ arguments: inout StatementArguments?) throws -> String {
         return try sqlExpression.sql(db, &arguments)
     }
 }
@@ -379,11 +358,7 @@
     /// Do not use it directly.
     ///
     /// See https://github.com/groue/GRDB.swift/#the-query-interface
-<<<<<<< HEAD
-    public func resultColumnSQL(_ db: Database, _ arguments: inout StatementArguments) throws -> String {
-=======
-    public func resultColumnSQL(db: Database, inout _ arguments: StatementArguments?) throws -> String {
->>>>>>> 034a24df
+    public func resultColumnSQL(_ db: Database, _ arguments: inout StatementArguments?) throws -> String {
         return try sqlExpression.sql(db, &arguments)
     }
     
@@ -391,11 +366,7 @@
     /// Do not use it directly.
     ///
     /// See https://github.com/groue/GRDB.swift/#the-query-interface
-<<<<<<< HEAD
-    public func countedSQL(_ db: Database, _ arguments: inout StatementArguments) throws -> String {
-=======
-    public func countedSQL(db: Database, inout _ arguments: StatementArguments?) throws -> String {
->>>>>>> 034a24df
+    public func countedSQL(_ db: Database, _ arguments: inout StatementArguments?) throws -> String {
         return try sqlExpression.sql(db, &arguments)
     }
     
@@ -493,11 +464,7 @@
     case countDistinct(_SQLExpression)
     
     ///
-<<<<<<< HEAD
-    func sql(_ db: Database, _ arguments: inout StatementArguments) throws -> String {
-=======
-    func sql(db: Database, inout _ arguments: StatementArguments?) throws -> String {
->>>>>>> 034a24df
+    func sql(_ db: Database, _ arguments: inout StatementArguments?) throws -> String {
         // NOTE: this method *was* slow to compile
         // https://medium.com/swift-programming/speeding-up-slow-swift-build-times-922feeba5780#.s77wmh4h0
         // 10746.4ms	/Users/groue/Documents/git/groue/GRDB.swift/GRDB/FetchRequest/SQLSelectQuery.swift:439:10	func sql(db: Database, _ arguments: inout StatementArguments) throws -> String
@@ -506,14 +473,10 @@
         switch self {
         case .SQLLiteral(let sql, let literalArguments):
             if let literalArguments = literalArguments {
-<<<<<<< HEAD
-                arguments.values.append(contentsOf: literalArguments.values)
-=======
                 guard arguments != nil else {
                     fatalError("Not implemented")
                 }
-                arguments!.values.appendContentsOf(literalArguments.values)
->>>>>>> 034a24df
+                arguments!.values.append(contentsOf: literalArguments.values)
                 for (name, value) in literalArguments.namedValues {
                     if arguments!.namedValues[name] != nil {
                         throw DatabaseError(code: SQLITE_MISUSE, message: "argument \(String(reflecting: name)) can't be reused")
@@ -694,13 +657,8 @@
 ///
 /// See https://github.com/groue/GRDB.swift/#the-query-interface
 public protocol _SQLSelectable {
-<<<<<<< HEAD
-    func resultColumnSQL(_ db: Database, _ arguments: inout StatementArguments) throws -> String
-    func countedSQL(_ db: Database, _ arguments: inout StatementArguments) throws -> String
-=======
-    func resultColumnSQL(db: Database, inout _ arguments: StatementArguments?) throws -> String
-    func countedSQL(db: Database, inout _ arguments: StatementArguments?) throws -> String
->>>>>>> 034a24df
+    func resultColumnSQL(_ db: Database, _ arguments: inout StatementArguments?) throws -> String
+    func countedSQL(_ db: Database, _ arguments: inout StatementArguments?) throws -> String
     var sqlSelectableKind: _SQLSelectableKind { get }
 }
 
@@ -720,11 +678,7 @@
 
 extension _SQLResultColumn : _SQLSelectable {
     
-<<<<<<< HEAD
-    func resultColumnSQL(_ db: Database, _ arguments: inout StatementArguments) throws -> String {
-=======
-    func resultColumnSQL(db: Database, inout _ arguments: StatementArguments?) throws -> String {
->>>>>>> 034a24df
+    func resultColumnSQL(_ db: Database, _ arguments: inout StatementArguments?) throws -> String {
         switch self {
         case .star(let sourceName):
             if let sourceName = sourceName {
@@ -737,11 +691,7 @@
         }
     }
     
-<<<<<<< HEAD
-    func countedSQL(_ db: Database, _ arguments: inout StatementArguments) throws -> String {
-=======
-    func countedSQL(db: Database, inout _ arguments: StatementArguments?) throws -> String {
->>>>>>> 034a24df
+    func countedSQL(_ db: Database, _ arguments: inout StatementArguments?) throws -> String {
         switch self {
         case .star:
             return "*"
