/// The protocol for schema cache.
///
/// This protocol must not contain values that are valid for a single connection
/// only, because several connections can share the same schema cache.
///
/// Statements can't be cached here, for example.
protocol DatabaseSchemaCache {
    mutating func clear()
    
<<<<<<< HEAD
    func primaryKey(_ tableName: String) -> PrimaryKey??
    mutating func set(primaryKey: PrimaryKey?, for tableName: String)

    func indexes(on tableName: String) -> [TableIndex]?
    mutating func set(indexes: [TableIndex], forTableName tableName: String)
=======
    func primaryKey(tableName tableName: String) -> PrimaryKey??
    mutating func setPrimaryKey(primaryKey: PrimaryKey?, forTableName tableName: String)
    
    func columns(in tableName: String) -> [ColumnInfo]?
    mutating func setColumns(columns: [ColumnInfo], forTableName tableName: String)

    func indexes(on tableName: String) -> [IndexInfo]?
    mutating func setIndexes(indexes: [IndexInfo], forTableName tableName: String)
>>>>>>> d9229611
}

/// A thread-unsafe database schema cache
final class SimpleDatabaseSchemaCache: DatabaseSchemaCache {
    private var primaryKeys: [String: PrimaryKey?] = [:]
    private var columns: [String: [ColumnInfo]] = [:]
    private var indexes: [String: [IndexInfo]] = [:]
    
    func clear() {
        primaryKeys = [:]
        columns = [:]
        indexes = [:]
    }
    
    func primaryKey(_ tableName: String) -> PrimaryKey?? {
        return primaryKeys[tableName]
    }
    
    func set(primaryKey: PrimaryKey?, for tableName: String) {
        primaryKeys[tableName] = primaryKey
    }
    
    func columns(in tableName: String) -> [ColumnInfo]? {
        return columns[tableName]
    }
    
    func setColumns(columns: [ColumnInfo], forTableName tableName: String) {
        self.columns[tableName] = columns
    }
    
    func indexes(on tableName: String) -> [IndexInfo]? {
        return indexes[tableName]
    }
    
<<<<<<< HEAD
    func set(indexes: [TableIndex], forTableName tableName: String) {
=======
    func setIndexes(indexes: [IndexInfo], forTableName tableName: String) {
>>>>>>> d9229611
        self.indexes[tableName] = indexes
    }
}

/// A thread-safe database schema cache
final class SharedDatabaseSchemaCache: DatabaseSchemaCache {
    private let cache = ReadWriteBox(SimpleDatabaseSchemaCache())
    
    func clear() {
        cache.write { $0.clear() }
    }
    
    func primaryKey(_ tableName: String) -> PrimaryKey?? {
        return cache.read { $0.primaryKey(tableName) }
    }
    
    func set(primaryKey: PrimaryKey?, for tableName: String) {
        cache.write { $0.set(primaryKey: primaryKey, for: tableName) }
    }
    
    func columns(in tableName: String) -> [ColumnInfo]? {
        return cache.read { $0.columns(in: tableName) }
    }
    
    func setColumns(columns: [ColumnInfo], forTableName tableName: String) {
        cache.write { $0.setColumns(columns, forTableName: tableName) }
    }
    
    func indexes(on tableName: String) -> [IndexInfo]? {
        return cache.read { $0.indexes(on: tableName) }
    }
    
<<<<<<< HEAD
    func set(indexes: [TableIndex], forTableName tableName: String) {
        cache.write { $0.set(indexes: indexes, forTableName: tableName) }
=======
    func setIndexes(indexes: [IndexInfo], forTableName tableName: String) {
        cache.write { $0.setIndexes(indexes, forTableName: tableName) }
>>>>>>> d9229611
    }
}<|MERGE_RESOLUTION|>--- conflicted
+++ resolved
@@ -7,22 +7,14 @@
 protocol DatabaseSchemaCache {
     mutating func clear()
     
-<<<<<<< HEAD
     func primaryKey(_ tableName: String) -> PrimaryKey??
     mutating func set(primaryKey: PrimaryKey?, for tableName: String)
-
-    func indexes(on tableName: String) -> [TableIndex]?
-    mutating func set(indexes: [TableIndex], forTableName tableName: String)
-=======
-    func primaryKey(tableName tableName: String) -> PrimaryKey??
-    mutating func setPrimaryKey(primaryKey: PrimaryKey?, forTableName tableName: String)
     
     func columns(in tableName: String) -> [ColumnInfo]?
-    mutating func setColumns(columns: [ColumnInfo], forTableName tableName: String)
-
+    mutating func set(columns: [ColumnInfo], forTableName tableName: String)
+    
     func indexes(on tableName: String) -> [IndexInfo]?
-    mutating func setIndexes(indexes: [IndexInfo], forTableName tableName: String)
->>>>>>> d9229611
+    mutating func set(indexes: [IndexInfo], forTableName tableName: String)
 }
 
 /// A thread-unsafe database schema cache
@@ -49,7 +41,7 @@
         return columns[tableName]
     }
     
-    func setColumns(columns: [ColumnInfo], forTableName tableName: String) {
+    func set(columns: [ColumnInfo], forTableName tableName: String) {
         self.columns[tableName] = columns
     }
     
@@ -57,11 +49,7 @@
         return indexes[tableName]
     }
     
-<<<<<<< HEAD
-    func set(indexes: [TableIndex], forTableName tableName: String) {
-=======
-    func setIndexes(indexes: [IndexInfo], forTableName tableName: String) {
->>>>>>> d9229611
+    func set(indexes: [IndexInfo], forTableName tableName: String) {
         self.indexes[tableName] = indexes
     }
 }
@@ -86,20 +74,15 @@
         return cache.read { $0.columns(in: tableName) }
     }
     
-    func setColumns(columns: [ColumnInfo], forTableName tableName: String) {
-        cache.write { $0.setColumns(columns, forTableName: tableName) }
+    func set(columns: [ColumnInfo], forTableName tableName: String) {
+        cache.write { $0.set(columns: columns, forTableName: tableName) }
     }
     
     func indexes(on tableName: String) -> [IndexInfo]? {
         return cache.read { $0.indexes(on: tableName) }
     }
     
-<<<<<<< HEAD
-    func set(indexes: [TableIndex], forTableName tableName: String) {
+    func set(indexes: [IndexInfo], forTableName tableName: String) {
         cache.write { $0.set(indexes: indexes, forTableName: tableName) }
-=======
-    func setIndexes(indexes: [IndexInfo], forTableName tableName: String) {
-        cache.write { $0.setIndexes(indexes, forTableName: tableName) }
->>>>>>> d9229611
     }
 }